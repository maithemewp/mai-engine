--- conflicted
+++ resolved
@@ -6,11 +6,7 @@
  * Plugin URI:        https://bizbudding.com/mai-theme/
  * GitHub Plugin URI: https://github.com/maithemewp/mai-engine/
  * Description:       The required plugin to power Mai child themes.
-<<<<<<< HEAD
- * Version:           2.18.1-beta.10
-=======
  * Version:           2.18.1-beta.11
->>>>>>> 85c7b818
  * Author:            BizBudding
  * Author URI:        https://bizbudding.com/
  * Text Domain:       mai-engine
