<?php
/**
 * Mai Engine.
 *
 * @package   BizBudding\MaiEngine
 * @link      https://bizbudding.com
 * @author    BizBudding
 * @copyright Copyright © 2020 BizBudding
 * @license   GPL-2.0-or-later
 */

// Prevent direct file access.
defined( 'ABSPATH' ) || die;

add_action( 'acf/init', 'mai_register_columns_blocks' );
/**
 * Registers the columns blocks.
 *
 * @since 2.10.0
 *
 * @return void
 */
function mai_register_columns_blocks() {
	if ( ! function_exists( 'acf_register_block_type' ) ) {
		return;
	}

	acf_register_block_type(
		[
<<<<<<< HEAD
			'name'              => 'mai-columns',
			'title'             => __( 'Mai Columns', 'mai-engine' ),
			'description'       => __( 'A custom columns block.', 'mai-engine' ),
			'render_callback'   => 'mai_do_columns_block',
			'category'          => 'layout',
			'keywords'          => [ 'columns' ],
			'icon'              => '<svg role="img" aria-hidden="true" focusable="false" style="display:block;" width="20" height="20" viewBox="0 0 96 96" version="1.1" xmlns="http://www.w3.org/2000/svg" xmlns:xlink="http://www.w3.org/1999/xlink" xml:space="preserve" xmlns:serif="http://www.serif.com/" style="fill-rule:evenodd;clip-rule:evenodd;stroke-linejoin:round;stroke-miterlimit:2;"><g transform="matrix(0.75,0,0,0.780483,12,10.5366)"><g transform="matrix(1,0,0,0.851775,31,-1.2925)"><g transform="matrix(0.116119,-0.108814,0.238273,0.223283,16.9541,72.8004)"><rect x="-19.25" y="116.35" width="165.54" height="14" style="fill:currentColor;"/></g><g transform="matrix(0.185237,-0.173584,0.238273,0.223283,6.84275,60.9146)"><rect x="-19.25" y="116.35" width="165.54" height="14" style="fill:currentColor;"/></g><g transform="matrix(0.185237,-0.173584,0.238273,0.223283,6.84275,39.5536)"><rect x="-19.25" y="116.35" width="165.54" height="14" style="fill:currentColor;"/></g><g transform="matrix(0.185237,-0.173584,0.238273,0.223283,6.84275,18.5536)"><rect x="-19.25" y="116.35" width="165.54" height="14" style="fill:currentColor;"/></g><g transform="matrix(0.0966534,-0.0905728,0.238273,0.223283,5.13751,-0.987447)"><rect x="-19.25" y="116.35" width="165.54" height="14" style="fill:currentColor;"/></g></g><g transform="matrix(1,0,0,0.851775,-4.26326e-14,-1.2925)"><g transform="matrix(0.116119,-0.108814,0.238273,0.223283,16.9541,72.8004)"><rect x="-19.25" y="116.35" width="165.54" height="14" style="fill:currentColor;"/></g><g transform="matrix(0.185237,-0.173584,0.238273,0.223283,6.84275,60.9146)"><rect x="-19.25" y="116.35" width="165.54" height="14" style="fill:currentColor;"/></g><g transform="matrix(0.185237,-0.173584,0.238273,0.223283,6.84275,39.5536)"><rect x="-19.25" y="116.35" width="165.54" height="14" style="fill:currentColor;"/></g><g transform="matrix(0.185237,-0.173584,0.238273,0.223283,6.84275,18.5536)"><rect x="-19.25" y="116.35" width="165.54" height="14" style="fill:currentColor;"/></g><g transform="matrix(0.0966534,-0.0905728,0.238273,0.223283,5.13751,-0.987447)"><rect x="-19.25" y="116.35" width="165.54" height="14" style="fill:currentColor;"/></g></g><g transform="matrix(1,0,0,0.851775,-31,-1.2925)"><g transform="matrix(0.116119,-0.108814,0.238273,0.223283,16.9541,72.8004)"><rect x="-19.25" y="116.35" width="165.54" height="14" style="fill:currentColor;"/></g><g transform="matrix(0.185237,-0.173584,0.238273,0.223283,6.84275,60.9146)"><rect x="-19.25" y="116.35" width="165.54" height="14" style="fill:currentColor;"/></g><g transform="matrix(0.185237,-0.173584,0.238273,0.223283,6.84275,39.5536)"><rect x="-19.25" y="116.35" width="165.54" height="14" style="fill:currentColor;"/></g><g transform="matrix(0.185237,-0.173584,0.238273,0.223283,6.84275,18.5536)"><rect x="-19.25" y="116.35" width="165.54" height="14" style="fill:currentColor;"/></g><g transform="matrix(0.0966534,-0.0905728,0.238273,0.223283,5.13751,-0.987447)"><rect x="-19.25" y="116.35" width="165.54" height="14" style="fill:currentColor;"/></g></g><g transform="matrix(-0.268797,0,0,0.273288,155.348,7.00041)"><path d="M328.678,18.753L328.678,281.297L243.112,281.297L243.112,18.753M351,-0C351,-0.003 235.671,-0 235.671,-0C225.663,0.022 220.806,3.089 220.79,12.502L220.79,287.548C220.806,293.834 229.385,300.034 235.671,300.05L351,300.05L351,-0Z" style="fill:currentColor;fill-rule:nonzero;"/></g><g transform="matrix(0.291836,0,0,0.273288,-35.4345,7.00041)"><g><path d="M330.441,18.753L330.441,281.297L241.349,281.297L241.349,18.753M351,-0C351,-0.003 220.79,-0 220.79,-0L220.79,300.05L351,300.05L351,-0Z" style="fill:currentColor;fill-rule:nonzero;"/></g></g><g transform="matrix(0.268797,0,0,0.273288,-59.3476,7.00041)"><path d="M328.678,18.753L328.678,281.297L243.112,281.297L243.768,18.753M351,-0C351,-0.003 235.671,-0 235.671,-0C225.663,0.022 220.806,3.089 220.79,12.502L220.79,287.548C220.806,293.834 229.385,300.034 235.671,300.05L351,300.05L351,-0Z" style="fill:currentColor;fill-rule:nonzero;"/></g></g></svg>',
			'api_version'       => 2,
			'acf_block_version' => 2,
			'provides_context'  => [ 'acf/fields' => 'data' ],
			'uses_context'      => [ 'acf/fields', 'postID', 'postType' ],
			'supports'          => [
=======
			'name'             => 'mai-columns',
			'title'            => __( 'Mai Columns', 'mai-engine' ),
			'description'      => __( 'A custom columns block.', 'mai-engine' ),
			'render_callback'  => 'mai_do_columns_block',
			'category'         => 'layout',
			'keywords'         => [ 'columns' ],
			'icon'             => '<svg role="img" aria-hidden="true" focusable="false" style="display:block;" width="20" height="20" viewBox="0 0 96 96" version="1.1" xmlns="http://www.w3.org/2000/svg" xmlns:xlink="http://www.w3.org/1999/xlink" xml:space="preserve" xmlns:serif="http://www.serif.com/" style="fill-rule:evenodd;clip-rule:evenodd;stroke-linejoin:round;stroke-miterlimit:2;"><g transform="matrix(0.75,0,0,0.780483,12,10.5366)"><g transform="matrix(1,0,0,0.851775,31,-1.2925)"><g transform="matrix(0.116119,-0.108814,0.238273,0.223283,16.9541,72.8004)"><rect x="-19.25" y="116.35" width="165.54" height="14" style="fill:currentColor;"/></g><g transform="matrix(0.185237,-0.173584,0.238273,0.223283,6.84275,60.9146)"><rect x="-19.25" y="116.35" width="165.54" height="14" style="fill:currentColor;"/></g><g transform="matrix(0.185237,-0.173584,0.238273,0.223283,6.84275,39.5536)"><rect x="-19.25" y="116.35" width="165.54" height="14" style="fill:currentColor;"/></g><g transform="matrix(0.185237,-0.173584,0.238273,0.223283,6.84275,18.5536)"><rect x="-19.25" y="116.35" width="165.54" height="14" style="fill:currentColor;"/></g><g transform="matrix(0.0966534,-0.0905728,0.238273,0.223283,5.13751,-0.987447)"><rect x="-19.25" y="116.35" width="165.54" height="14" style="fill:currentColor;"/></g></g><g transform="matrix(1,0,0,0.851775,-4.26326e-14,-1.2925)"><g transform="matrix(0.116119,-0.108814,0.238273,0.223283,16.9541,72.8004)"><rect x="-19.25" y="116.35" width="165.54" height="14" style="fill:currentColor;"/></g><g transform="matrix(0.185237,-0.173584,0.238273,0.223283,6.84275,60.9146)"><rect x="-19.25" y="116.35" width="165.54" height="14" style="fill:currentColor;"/></g><g transform="matrix(0.185237,-0.173584,0.238273,0.223283,6.84275,39.5536)"><rect x="-19.25" y="116.35" width="165.54" height="14" style="fill:currentColor;"/></g><g transform="matrix(0.185237,-0.173584,0.238273,0.223283,6.84275,18.5536)"><rect x="-19.25" y="116.35" width="165.54" height="14" style="fill:currentColor;"/></g><g transform="matrix(0.0966534,-0.0905728,0.238273,0.223283,5.13751,-0.987447)"><rect x="-19.25" y="116.35" width="165.54" height="14" style="fill:currentColor;"/></g></g><g transform="matrix(1,0,0,0.851775,-31,-1.2925)"><g transform="matrix(0.116119,-0.108814,0.238273,0.223283,16.9541,72.8004)"><rect x="-19.25" y="116.35" width="165.54" height="14" style="fill:currentColor;"/></g><g transform="matrix(0.185237,-0.173584,0.238273,0.223283,6.84275,60.9146)"><rect x="-19.25" y="116.35" width="165.54" height="14" style="fill:currentColor;"/></g><g transform="matrix(0.185237,-0.173584,0.238273,0.223283,6.84275,39.5536)"><rect x="-19.25" y="116.35" width="165.54" height="14" style="fill:currentColor;"/></g><g transform="matrix(0.185237,-0.173584,0.238273,0.223283,6.84275,18.5536)"><rect x="-19.25" y="116.35" width="165.54" height="14" style="fill:currentColor;"/></g><g transform="matrix(0.0966534,-0.0905728,0.238273,0.223283,5.13751,-0.987447)"><rect x="-19.25" y="116.35" width="165.54" height="14" style="fill:currentColor;"/></g></g><g transform="matrix(-0.268797,0,0,0.273288,155.348,7.00041)"><path d="M328.678,18.753L328.678,281.297L243.112,281.297L243.112,18.753M351,-0C351,-0.003 235.671,-0 235.671,-0C225.663,0.022 220.806,3.089 220.79,12.502L220.79,287.548C220.806,293.834 229.385,300.034 235.671,300.05L351,300.05L351,-0Z" style="fill:currentColor;fill-rule:nonzero;"/></g><g transform="matrix(0.291836,0,0,0.273288,-35.4345,7.00041)"><g><path d="M330.441,18.753L330.441,281.297L241.349,281.297L241.349,18.753M351,-0C351,-0.003 220.79,-0 220.79,-0L220.79,300.05L351,300.05L351,-0Z" style="fill:currentColor;fill-rule:nonzero;"/></g></g><g transform="matrix(0.268797,0,0,0.273288,-59.3476,7.00041)"><path d="M328.678,18.753L328.678,281.297L243.112,281.297L243.768,18.753M351,-0C351,-0.003 235.671,-0 235.671,-0C225.663,0.022 220.806,3.089 220.79,12.502L220.79,287.548C220.806,293.834 229.385,300.034 235.671,300.05L351,300.05L351,-0Z" style="fill:currentColor;fill-rule:nonzero;"/></g></g></svg>',
			// 'provides_context' => [ 'acf/fields' => 'data' ],
			// 'uses_context'     => [ 'acf/fields', 'postID', 'postType' ],
			'supports'         => [
>>>>>>> 9df3293f
				'align' => [ 'wide', 'full' ],
				'mode'  => false,
				'jsx'   => true,
			],
		]
	);

	acf_register_block_type(
		[
<<<<<<< HEAD
			'name'              => 'mai-column',
			'title'             => __( 'Mai Column', 'mai-engine' ),
			'description'       => __( 'A custom column block.', 'mai-engine' ),
			'render_callback'   => 'mai_do_column_block',
			'category'          => 'layout',
			'keywords'          => [],
			'icon'              => '<svg role="img" aria-hidden="true" focusable="false" style="display:block;" width="20" height="20" viewBox="0 0 96 96" version="1.1" xmlns="http://www.w3.org/2000/svg" xmlns:xlink="http://www.w3.org/1999/xlink" xml:space="preserve" xmlns:serif="http://www.serif.com/" style="fill-rule:evenodd;clip-rule:evenodd;stroke-linejoin:round;stroke-miterlimit:2;"><g transform="matrix(0.75,0,0,0.780483,12,10.5366)"><g transform="matrix(1,0,0,0.851775,-31,-1.2925)"><g transform="matrix(0.116119,-0.108814,0.238273,0.223283,16.9541,72.8004)"><rect x="-19.25" y="116.35" width="165.54" height="14" style="fill:currentColor;"/></g><g transform="matrix(0.185237,-0.173584,0.238273,0.223283,6.84275,60.9146)"><rect x="-19.25" y="116.35" width="165.54" height="14" style="fill:currentColor;"/></g><g transform="matrix(0.185237,-0.173584,0.238273,0.223283,6.84275,39.5536)"><rect x="-19.25" y="116.35" width="165.54" height="14" style="fill:currentColor;"/></g><g transform="matrix(0.185237,-0.173584,0.238273,0.223283,6.84275,18.5536)"><rect x="-19.25" y="116.35" width="165.54" height="14" style="fill:currentColor;"/></g><g transform="matrix(0.0966534,-0.0905728,0.238273,0.223283,5.13751,-0.987447)"><rect x="-19.25" y="116.35" width="165.54" height="14" style="fill:currentColor;"/></g></g><g transform="matrix(-0.268797,0,0,0.273288,155.348,7.00041)"><path d="M328.678,18.753L328.678,281.297L243.112,281.297L243.112,18.753M351,-0C351,-0.003 235.671,-0 235.671,-0C225.663,0.022 220.806,3.089 220.79,12.502L220.79,287.548C220.806,293.834 229.385,300.034 235.671,300.05L351,300.05L351,-0Z" style="fill:currentColor;fill-rule:nonzero;"/></g><g transform="matrix(0.291836,0,0,0.273288,-35.4345,7.00041)"><g><path d="M330.441,18.753L330.441,281.297L241.349,281.297L241.349,18.753M351,-0C351,-0.003 220.79,-0 220.79,-0L220.79,300.05L351,300.05L351,-0Z" style="fill:currentColor;fill-rule:nonzero;"/></g></g><g transform="matrix(0.268797,0,0,0.273288,-59.3476,7.00041)"><path d="M328.678,18.753L328.678,281.297L243.112,281.297L243.768,18.753M351,-0C351,-0.003 235.671,-0 235.671,-0C225.663,0.022 220.806,3.089 220.79,12.502L220.79,287.548C220.806,293.834 229.385,300.034 235.671,300.05L351,300.05L351,-0Z" style="fill:currentColor;fill-rule:nonzero;"/></g></g></svg>',
			'api_version'       => 2,
			'acf_block_version' => 2,
			'provides_context'  => [ 'acf/fields' => 'data' ],
			'uses_context'      => [ 'acf/fields', 'postID', 'postType' ],
			'parent'            => [ 'acf/mai-columns' ],
			'supports'          => [
=======
			'name'             => 'mai-column',
			'title'            => __( 'Mai Column', 'mai-engine' ),
			'description'      => __( 'A custom column block.', 'mai-engine' ),
			'render_callback'  => 'mai_do_column_block',
			'category'         => 'layout',
			'keywords'         => [],
			'icon'             => '<svg role="img" aria-hidden="true" focusable="false" style="display:block;" width="20" height="20" viewBox="0 0 96 96" version="1.1" xmlns="http://www.w3.org/2000/svg" xmlns:xlink="http://www.w3.org/1999/xlink" xml:space="preserve" xmlns:serif="http://www.serif.com/" style="fill-rule:evenodd;clip-rule:evenodd;stroke-linejoin:round;stroke-miterlimit:2;"><g transform="matrix(0.75,0,0,0.780483,12,10.5366)"><g transform="matrix(1,0,0,0.851775,-31,-1.2925)"><g transform="matrix(0.116119,-0.108814,0.238273,0.223283,16.9541,72.8004)"><rect x="-19.25" y="116.35" width="165.54" height="14" style="fill:currentColor;"/></g><g transform="matrix(0.185237,-0.173584,0.238273,0.223283,6.84275,60.9146)"><rect x="-19.25" y="116.35" width="165.54" height="14" style="fill:currentColor;"/></g><g transform="matrix(0.185237,-0.173584,0.238273,0.223283,6.84275,39.5536)"><rect x="-19.25" y="116.35" width="165.54" height="14" style="fill:currentColor;"/></g><g transform="matrix(0.185237,-0.173584,0.238273,0.223283,6.84275,18.5536)"><rect x="-19.25" y="116.35" width="165.54" height="14" style="fill:currentColor;"/></g><g transform="matrix(0.0966534,-0.0905728,0.238273,0.223283,5.13751,-0.987447)"><rect x="-19.25" y="116.35" width="165.54" height="14" style="fill:currentColor;"/></g></g><g transform="matrix(-0.268797,0,0,0.273288,155.348,7.00041)"><path d="M328.678,18.753L328.678,281.297L243.112,281.297L243.112,18.753M351,-0C351,-0.003 235.671,-0 235.671,-0C225.663,0.022 220.806,3.089 220.79,12.502L220.79,287.548C220.806,293.834 229.385,300.034 235.671,300.05L351,300.05L351,-0Z" style="fill:currentColor;fill-rule:nonzero;"/></g><g transform="matrix(0.291836,0,0,0.273288,-35.4345,7.00041)"><g><path d="M330.441,18.753L330.441,281.297L241.349,281.297L241.349,18.753M351,-0C351,-0.003 220.79,-0 220.79,-0L220.79,300.05L351,300.05L351,-0Z" style="fill:currentColor;fill-rule:nonzero;"/></g></g><g transform="matrix(0.268797,0,0,0.273288,-59.3476,7.00041)"><path d="M328.678,18.753L328.678,281.297L243.112,281.297L243.768,18.753M351,-0C351,-0.003 235.671,-0 235.671,-0C225.663,0.022 220.806,3.089 220.79,12.502L220.79,287.548C220.806,293.834 229.385,300.034 235.671,300.05L351,300.05L351,-0Z" style="fill:currentColor;fill-rule:nonzero;"/></g></g></svg>',
			'parent'           => [ 'acf/mai-columns' ],
			// 'provides_context' => [ 'acf/fields' => 'data' ],
			// 'uses_context'     => [ 'acf/fields', 'postID', 'postType' ],
			'supports'         => [
>>>>>>> 9df3293f
				'align' => false,
				'mode'  => false,
				'jsx'   => true,
			],
		]
	);
}

/**
 * Callback function to render the block.
 *
 * @since 2.10.0
 *
 * @param array    $attributes The block attributes.
 * @param string   $content The block content.
 * @param bool     $is_preview Whether or not the block is being rendered for editing preview.
 * @param int      $post_id The current post being edited or viewed.
 * @param WP_Block $wp_block The block instance (since WP 5.5).
 * @param array    $context The block context array.
 *
 * @return void
 */
<<<<<<< HEAD
// function mai_do_columns_block( $block, $content = '', $is_preview = false, $post_id = 0 ) {
function mai_do_columns_block( $block, $content = '', $is_preview = false, $post_id = 0, $wp_block, $context ) {
=======
function mai_do_columns_block( $attributes, $content = '', $is_preview = false, $post_id = 0, $wp_block, $context ) {
>>>>>>> 9df3293f
	static $instance = 1;

	$args                                        = mai_columns_get_args( $instance );
	$args[ $instance ]['preview']                = $is_preview;
	$args[ $instance ]['class']                  = isset( $attributes['className'] ) ? $attributes['className']: '';
	$args[ $instance ]['column_gap']             = get_field( 'column_gap' );
	$args[ $instance ]['row_gap']                = get_field( 'row_gap' );
	$args[ $instance ]['align']                  = $attributes['align'];
	$args[ $instance ]['align_columns']          = get_field( 'align_columns' );
	$args[ $instance ]['align_columns_vertical'] = get_field( 'align_columns_vertical' );
	$args[ $instance ]['margin_top']             = get_field( 'margin_top' );
	$args[ $instance ]['margin_bottom']          = get_field( 'margin_bottom' );

	$columns = new Mai_Columns( $instance, $args[ $instance ] );
	$columns->render();
	$instance++;
}

/**
 * Callback function to render the column block.
 *
 * @since 2.10.0
 *
 * @param array    $attributes The block attributes.
 * @param string   $content The block content.
 * @param bool     $is_preview Whether or not the block is being rendered for editing preview.
 * @param int      $post_id The current post being edited or viewed.
 * @param WP_Block $wp_block The block instance (since WP 5.5).
 * @param array    $context The block context array.
 *
 * @return void
 */
<<<<<<< HEAD
// function mai_do_column_block( $block, $content = '', $is_preview = false, $post_id = 0 ) {
function mai_do_column_block( $block, $content = '', $is_preview = false, $post_id = 0, $wp_block, $context ) {
=======
function mai_do_column_block( $attributes, $content = '', $is_preview = false, $post_id = 0, $wp_block, $context ) {
>>>>>>> 9df3293f
	$args = [
		'preview'               => $is_preview,
		'class'                 => isset( $attributes['className'] ) ? $attributes['className']: '',
		'align_column_vertical' => get_field( 'align_column_vertical' ),
		'spacing'               => get_field( 'spacing' ),
		'background'            => get_field( 'background' ),
		'shadow'                => get_field( 'shadow' ),
		'border'                => get_field( 'border' ),
		'radius'                => get_field( 'radius' ),
		'first_xs'              => get_field( 'first_xs' ),
		'first_sm'              => get_field( 'first_sm' ),
		'first_md'              => get_field( 'first_md' ),
	];

	$columns = new Mai_Column( $args );
	$columns->render();
}

add_filter( 'render_block', 'mai_render_mai_columns_block', 10, 2 );
/**
 * Adds inline custom properties for custom column arrangments.
 *
 * @since 2.10.0
 *
 * @param string $block_content The existing block content.
 * @param object $block         The columns block object.
 *
 * @return string The modified block HTML.
 */
function mai_render_mai_columns_block( $block_content, $block ) {
	if ( ! $block_content ) {
		return $block_content;
	}

	// Bail if not a columns block.
	if ( 'acf/mai-columns' !== $block['blockName'] ) {
		return $block_content;
	}

	$args = mai_columns_get_args();

	if ( ! $args ) {
		return $block_content;
	}

	$dom      = mai_get_dom_document( $block_content );
	$first    = mai_get_dom_first_child( $dom );
	$instance = $first->getAttribute( 'data-instance' );

	if ( ! isset( $args[ $instance ] ) ) {
		return $block_content;
	}

	$args = $args[ $instance ];

	if ( ! isset( $args['arrangements'] ) ) {
		return $block_content;
	}

	$xpath = new DOMXPath( $dom );
	$query = $xpath->query( 'div[contains(concat(" ", normalize-space(@class), " "), " mai-columns-wrap ")]/div[contains(concat(" ", normalize-space(@class), " "), " mai-column ")]' );

	if ( ! $query->length ) {
		return $block_content;
	}

	$elements    = [];
	$breakpoints = [ 'xs', 'sm', 'md', 'lg' ];

	foreach ( $query as $element ) {
		$style = $element->getAttribute( 'style' );

		foreach ( $breakpoints as $breakpoint ) {
			if ( ! isset( $elements[ $breakpoint ] ) ) {
				$elements[ $breakpoint ] = [];
			}

			if ( mai_has_string( sprintf( '--order-%s:-1', $breakpoint ), $style ) && isset( $elements[ $breakpoint ] ) ) {
				$elements[ $breakpoint ] = array_merge( [ $element ], $elements[ $breakpoint ] );
			} else {
				$elements[ $breakpoint ] = array_merge( $elements[ $breakpoint ], [ $element ] );
			}
		}
	}

	if ( 'custom' === $args['columns'] ) {

		foreach ( array_reverse( $args['arrangements'] ) as $break => $arrangement ) {
			$total_arrangements = count( $arrangement );

			$element_i          = 0;

			foreach ( $elements[ $break ] as $element ) {
				$style = $element->getAttribute( 'style' );

				$element->setAttribute( 'data-instance', $instance );

				// If only 1 size for this breakpoint, all the columns get the same max width.
				if ( 1 === $total_arrangements ) {
					$arrangement_col = reset( $arrangement );
				}
				// Repeat sizes for total number of elements.
				else {
					$arrangement_col = $arrangement[ $element_i ];
				}

				$style .= mai_columns_get_columns( $break, $arrangement_col );
				$style .= mai_columns_get_flex( $break, $arrangement_col );

				$element->setAttribute( 'style', $style );

				if ( $element_i === ( $total_arrangements - 1 ) ) {
					$element_i = 0;
				} else {
					$element_i++;
				}
			}
		}

	} else {

		foreach ( $elements as $break => $dom_elements ) {

			foreach ( $dom_elements as $element ) {
				// $style .= sprintf( '--flex-%s:%s;', $break, mai_columns_get_flex( $args['arrangements'][ $break ] ) );
				$style  = $element->getAttribute( 'style' );
				$style .= mai_columns_get_columns( $break, $args['arrangements'][ $break ] );
				$style .= mai_columns_get_flex( $break, $args['arrangements'][ $break ] );

				$element->setAttribute( 'style', $style );
			}
		}
	}

	$block_content = $dom->saveHTML();

	return $block_content;
}

add_action( 'acf/render_field/type=button_group', 'mai_render_columns_arrangement_field', 4 );
/**
 * Adds details/summary element to trigger hiding and showing advanced extra settings.
 *
 * @since 2.17.0
 *
 * @return void
 */
function mai_render_columns_arrangement_field( $field ) {
	if ( ! in_array( $field['key'],
		[
			'mai_columns_arrangement_columns',
			'mai_columns_md_arrangement_columns',
			'mai_columns_sm_arrangement_columns',
			'mai_columns_xs_arrangement_columns',
		]
		)) {
		return;
	}

	// Load open if using a hidden value.
	$open = $field['value'] && in_array( $field['value'], [ '1/12', '1/8', '1/6', '1/5', '3/8', '2/5', '3/5', '5/8', '4/5', '5/6', '7/8', '11/12' ] );

	printf( '<details%s><summary><span class="more-text">↓ %s</span><span class="less-text">↑ %s</span> %s</summary></details>',
		$open ? ' open' : '',
		__( 'More', 'mai-engine' ),
		__( 'Less', 'mai-engine' ),
		__( 'options', 'mai-engine' )
	);
}

add_action( 'acf/init', 'mai_register_columns_field_groups' );
/**
 * Register Mai Columns block field group.
 *
 * @since 2.10.0
 *
 * @return void
 */
function mai_register_columns_field_groups() {
	if ( ! function_exists( 'acf_add_local_field_group' ) ) {
		return;
	}

	$column_choices = [
		'1/4'   => __( '1/4', 'mai-engine' ),
		'1/3'   => __( '1/3', 'mai-engine' ),
		'1/2'   => __( '1/2', 'mai-engine' ),
		'2/3'   => __( '2/3', 'mai-engine' ),
		'3/4'   => __( '3/4', 'mai-engine' ),
		'1/12'  => __( '1/12', 'mai-engine' ),
		'1/8'   => __( '1/8', 'mai-engine' ),
		'1/6'   => __( '1/6', 'mai-engine' ),
		'1/5'   => __( '1/5', 'mai-engine' ),
		'3/8'   => __( '3/8', 'mai-engine' ),
		'2/5'   => __( '2/5', 'mai-engine' ),
		'3/5'   => __( '3/5', 'mai-engine' ),
		'5/8'   => __( '5/8', 'mai-engine' ),
		'4/5'   => __( '4/5', 'mai-engine' ),
		'5/6'   => __( '5/6', 'mai-engine' ),
		'7/8'   => __( '7/8', 'mai-engine' ),
		'11/12' => __( '11/12', 'mai-engine' ),
		'auto'  => sprintf( '%s </span>%s</span>', __( 'Fit', 'mai-engine' ), __( 'Content', 'mai-engine' ) ),
		'fill'  => sprintf( '%s </span>%s</span>', __( 'Fill', 'mai-engine' ), __( 'Space', 'mai-engine' ) ),
		'full'  => sprintf( '%s </span>%s</span>', __( 'Full', 'mai-engine' ), __( 'Width', 'mai-engine' ) ),
	];

	$arrangement_instructions = __( 'Custom arrangements will repeat in the sequence you set here. Only set one value if you want all columns to be the same.', 'mai-engine' );

	acf_add_local_field_group(
		[
			'key'                 => 'mai_columns_field_group',
			'title'               => __( 'Mai Columns', 'mai-engine' ),
			'fields'              => [
				[
					'key'               => 'mai_columns_columns',
					'label'             => __( 'Columns', 'mai-engine' ),
					'name'              => 'columns',
					'type'              => 'select',
					'choices'           => [
						1                  => '1',
						2                  => '2',
						3                  => '3',
						4                  => '4',
						5                  => '5',
						6                  => '6',
						0                  => __( 'Fit', 'mai-engine' ),
						'custom'           => __( 'Custom arrangement', 'mai-engine' ),
					],
					'default_value'     => 2,
				],
				[
					'key'               => 'mai_columns_arrangement_message',
					'label'             => __( 'Responsive Arrangements', 'mai-engine' ),
					'type'              => 'message',
					'conditional_logic' => [
						[
							[
								'field'          => 'mai_columns_columns',
								'operator'       => '==',
								'value'          => 'custom',
							],
						],
					],
				],
				[
					'key'               => 'mai_columns_arrangement_tab',
					'label'             => __( 'LG', 'mai-engine' ),
					'type'              => 'tab',
					'conditional_logic' => [
						[
							[
								'field'          => 'mai_columns_columns',
								'operator'       => '==',
								'value'          => 'custom',
							],
						],
					],
				],
				[
					'key'               => 'mai_columns_arrangement',
					'label'             => __( 'Arrangement (desktop)', 'mai-engine' ),
					'name'              => 'arrangement',
					'instructions'      => $arrangement_instructions,
					'type'              => 'repeater',
					'conditional_logic' => [
						[
							[
								'field'          => 'mai_columns_columns',
								'operator'       => '==',
								'value'          => 'custom',
							],
						],
					],
					'min'               => 1,
					'max'               => 0,
					'layout'            => 'block',
					'button_label'      => __( 'Add Column', 'mai-engine' ),
					'sub_fields'        => [
						[
							'key'             => 'mai_columns_arrangement_columns',
							'label'           => '',
							'name'            => 'columns',
							'type'            => 'button_group',
							'choices'         => $column_choices,
							'default_value'   => '1/3',
						],
					],
				],
				[
					'key'               => 'mai_columns_arrangement_md_tab',
					'label'             => __( 'MD', 'mai-engine' ),
					'type'              => 'tab',
					'conditional_logic' => [
						[
							[
								'field'          => 'mai_columns_columns',
								'operator'       => '==',
								'value'          => 'custom',
							],
						],
					],
				],
				[
					'key'               => 'mai_columns_md_arrangement',
					'label'             => __( 'Arrangement (lg tablets)', 'mai-engine' ),
					'name'              => 'arrangement_md',
					'instructions'      => $arrangement_instructions,
					'type'              => 'repeater',
					'conditional_logic' => [
						[
							[
								'field'          => 'mai_columns_columns',
								'operator'       => '==',
								'value'          => 'custom',
							],
						],
					],
					'min'               => 1,
					'max'               => 0,
					'layout'            => 'block',
					'button_label'      => __( 'Add Column', 'mai-engine' ),
					'sub_fields'        => [
						[
							'key'             => 'mai_columns_md_arrangement_columns',
							'label'           => '',
							'name'            => 'columns',
							'type'            => 'button_group',
							'choices'         => $column_choices,
							'default_value'   => '1/3',
						],
					],
				],
				[
					'key'               => 'mai_columns_arrangement_sm_tab',
					'label'             => __( 'SM', 'mai-engine' ),
					'type'              => 'tab',
					'conditional_logic' => [
						[
							[
								'field'          => 'mai_columns_columns',
								'operator'       => '==',
								'value'          => 'custom',
							],
						],
					],
				],
				[
					'key'               => 'mai_columns_sm_arrangement',
					'label'             => __( 'Arrangement (sm tablets)', 'mai-engine' ),
					'name'              => 'arrangement_sm',
					'instructions'      => $arrangement_instructions,
					'type'              => 'repeater',
					'conditional_logic' => [
						[
							[
								'field'          => 'mai_columns_columns',
								'operator'       => '==',
								'value'          => 'custom',
							],
						],
					],
					'min'               => 1,
					'max'               => 0,
					'layout'            => 'block',
					'button_label'      => __( 'Add Column', 'mai-engine' ),
					'sub_fields'        => [
						[
							'key'             => 'mai_columns_sm_arrangement_columns',
							'label'           => '',
							'name'            => 'columns',
							'type'            => 'button_group',
							'choices'         => $column_choices,
							'default_value'   => '1/2',
						],
					],
				],
				[
					'key'               => 'mai_columns_arrangement_xs_tab',
					'label'             => __( 'XS', 'mai-engine' ),
					'type'              => 'tab',
					'conditional_logic' => [
						[
							[
								'field'          => 'mai_columns_columns',
								'operator'       => '==',
								'value'          => 'custom',
							],
						],
					],
				],
				[
					'key'               => 'mai_columns_xs_arrangement',
					'label'             => __( 'Arrangement (mobile)', 'mai-engine' ),
					'name'              => 'arrangement_xs',
					'instructions'      => $arrangement_instructions,
					'type'              => 'repeater',
					'conditional_logic' => [
						[
							[
								'field'          => 'mai_columns_columns',
								'operator'       => '==',
								'value'          => 'custom',
							],
						],
					],
					'min'               => 1,
					'max'               => 0,
					'layout'            => 'block',
					'button_label'      => __( 'Add Column', 'mai-engine' ),
					'sub_fields'        => [
						[
							'key'             => 'mai_columns_xs_arrangement_columns',
							'label'           => '',
							'name'            => 'columns',
							'type'            => 'button_group',
							'choices'         => $column_choices,
							'default_value'   => 'full',
						],
					],
				],
				[
					'key'               => 'mai_columns_arrangement_closing_tab',
					'type'              => 'tab',
					'endpoint'          => 1,
					'wrapper'           => [
						'class'            => 'mai-columns-closing-tab',
					],
				],
				[
					'key'               => 'mai_columns_align_columns',
					'label'             => __( 'Align Columns', 'mai-engine' ),
					'name'              => 'align_columns',
					'type'              => 'button_group',
					'choices'           => [
						'start'            => __( 'Start', 'mai-engine' ),
						'center'           => __( 'Center', 'mai-engine' ),
						'end'              => __( 'End', 'mai-engine' ),
						'between'          => __( 'Space', 'mai-engine' ),
					],
					'default_value'     => 'start',
					'wrapper'           => [
						'class'            => 'mai-acf-button-group',
					],
				],
				[
					'key'               => 'mai_columns_align_columns_vertical',
					'label'             => __( 'Align Columns (vertical)', 'mai-engine' ),
					'name'              => 'align_columns_vertical',
					'type'              => 'button_group',
					'choices'           => [
						''                 => __( 'Full', 'mai-engine' ),
						'top'              => __( 'Top', 'mai-engine' ),
						'middle'           => __( 'Middle', 'mai-engine' ),
						'bottom'           => __( 'Bottom', 'mai-engine' ),
					],
					'wrapper'           => [
						'class'            => 'mai-acf-button-group',
					],
				],
				[
					'key'               => 'mai_columns_column_gap',
					'label'             => __( 'Column Gap', 'mai-engine' ),
					'name'              => 'column_gap',
					'type'              => 'button_group',
					'default_value'     => 'xl',
					'choices'           => [
						''                 => __( 'None', 'mai-engine' ),
						'md'               => __( 'XS', 'mai-engine' ),
						'lg'               => __( 'S', 'mai-engine' ),
						'xl'               => __( 'M', 'mai-engine' ),
						'xxl'              => __( 'L', 'mai-engine' ),
						'xxxl'             => __( 'XL', 'mai-engine' ),
						'xxxxl'            => __( '2XL', 'mai-engine' ),
					],
					'wrapper'           => [
						'class'            => 'mai-acf-button-group mai-acf-button-group-small',
					],
				],
				[
					'key'               => 'mai_columns_row_gap',
					'label'             => __( 'Row Gap', 'mai-engine' ),
					'name'              => 'row_gap',
					'type'              => 'button_group',
					'default_value'     => 'xl',
					'choices'           => [
						''                 => __( 'None', 'mai-engine' ),
						'md'               => __( 'XS', 'mai-engine' ),
						'lg'               => __( 'S', 'mai-engine' ),
						'xl'               => __( 'M', 'mai-engine' ),
						'xxl'              => __( 'L', 'mai-engine' ),
						'xxxl'             => __( 'XL', 'mai-engine' ),
						'xxxxl'            => __( '2XL', 'mai-engine' ),
					],
					'wrapper'           => [
						'class'            => 'mai-acf-button-group mai-acf-button-group-small',
					],
				],
				[
					'key'               => 'mai_columns_margin_top',
					'label'             => __( 'Top Margin', 'mai-engine' ),
					'name'              => 'margin_top',
					'type'              => 'button_group',
					'choices'           => [
						''                 => __( 'None', 'mai-engine' ),
						'md'               => __( 'XS', 'mai-engine' ),
						'lg'               => __( 'S', 'mai-engine' ),
						'xl'               => __( 'M', 'mai-engine' ),
						'xxl'              => __( 'L', 'mai-engine' ),
						'xxxl'             => __( 'XL', 'mai-engine' ),
						'xxxxl'            => __( '2XL', 'mai-engine' ),
					],
					'default_value'     => '',
					'wrapper'           => [
						'class'            => 'mai-acf-button-group mai-acf-button-group-small',
					],
				],
				[
					'key'               => 'mai_columns_margin_bottom',
					'label'             => __( 'Bottom Margin', 'mai-engine' ),
					'name'              => 'margin_bottom',
					'type'              => 'button_group',
					'choices'           => [
						''                 => __( 'None', 'mai-engine' ),
						'md'               => __( 'XS', 'mai-engine' ),
						'lg'               => __( 'S', 'mai-engine' ),
						'xl'               => __( 'M', 'mai-engine' ),
						'xxl'              => __( 'L', 'mai-engine' ),
						'xxxl'             => __( 'XL', 'mai-engine' ),
						'xxxxl'            => __( '2XL', 'mai-engine' ),
					],
					'default_value'     => '',
					'wrapper'           => [
						'class'            => 'mai-acf-button-group mai-acf-button-group-small',
					],
				],
			],
			'location'            => [
				[
					[
						'param'            => 'block',
						'operator'         => '==',
						'value'            => 'acf/mai-columns',
					],
				],
			],
		]
	);

	acf_add_local_field_group(
		[
			'key'         => 'mai_column_field_group',
			'title'       => __( 'Mai Column', 'mai-engine' ),
			'fields'      => [
				[
					'key'               => 'mai_column_align_column_vertical',
					'label'             => __( 'Align Content (vertical)', 'mai-engine' ),
					'name'              => 'align_column_vertical',
					'type'              => 'button_group',
					'choices'           => [
						'start'            => __( 'Top', 'mai-engine' ),
						'middle'           => __( 'Middle', 'mai-engine' ),
						'end'              => __( 'Bottom', 'mai-engine' ),
					],
					'default_value'     => 'start',
					'wrapper'           => [
						'class'            => 'mai-acf-button-group',
					],
				],
				[
					'key'       => 'mai_column_spacing',
					'label'     => __( 'Padding', 'mai-engine' ),
					'name'      => 'spacing',
					'type'      => 'select',
					'choices'   => [
						''         => __( 'None', 'mai-engine' ),
						'xs'       => __( 'XS', 'mai-engine' ),
						'sm'       => __( 'SM', 'mai-engine' ),
						'md'       => __( 'MD', 'mai-engine' ),
						'lg'       => __( 'LG', 'mai-engine' ),
						'xl'       => __( 'XL', 'mai-engine' ),
						'xxl'      => __( '2XL', 'mai-engine' ),
						'xxxl'     => __( '3XL', 'mai-engine' ),
					],
				],
				[
					'key'     => 'mai_column_background',
					'label'   => __( 'Background Color', 'mai-engine' ),
					'name'    => 'background',
					'type'    => 'radio',
					'choices' => mai_get_radio_color_choices(),
					'wrapper' => [
						'class' => 'mai-block-colors',
					],
				],
				[
					'key'               => 'mai_column_background_custom',
					'name'              => 'background_custom',
					'type'              => 'color_picker',
					'conditional_logic' => [
						[
							'field'    => 'mai_column_background',
							'operator' => '==',
							'value'    => 'custom',
						],
					],
				],
				[
					'key'               => 'mai_columns_shadow',
					'name'              => 'shadow',
					'label'             => '',
					'message'           => esc_html__( 'Add box shadow', 'mai-engine' ),
					'type'              => 'true_false',
				],
				[
					'key'               => 'mai_columns_border',
					'name'              => 'border',
					'label'             => '',
					'message'           => esc_html__( 'Add border', 'mai-engine' ),
					'type'              => 'true_false',
				],
				[
					'key'               => 'mai_columns_radius',
					'name'              => 'radius',
					'label'             => '',
					'message'           => esc_html__( 'Add border radius', 'mai-engine' ),
					'type'              => 'true_false',
				],
				[
					'key'               => 'mai_columns_first_xs',
					'name'              => 'first_xs',
					'label'             => '',
					'message'           => esc_html__( 'Show first on mobile', 'mai-engine' ),
					'type'              => 'true_false',
				],
				[
					'key'               => 'mai_columns_first_sm',
					'name'              => 'first_sm',
					'label'             => '',
					'message'           => esc_html__( 'Show first on small tablets', 'mai-engine' ),
					'type'              => 'true_false',
				],
				[
					'key'               => 'mai_columns_first_md',
					'name'              => 'first_md',
					'label'             => '',
					'message'           => esc_html__( 'Show first on large tablets', 'mai-engine' ),
					'type'              => 'true_false',
				],
			],
			'location'    => [
				[
					[
						'param'    => 'block',
						'operator' => '==',
						'value'    => 'acf/mai-column',
					],
				],
			],
			'active'      => true,
		]
	);
}<|MERGE_RESOLUTION|>--- conflicted
+++ resolved
@@ -27,20 +27,6 @@
 
 	acf_register_block_type(
 		[
-<<<<<<< HEAD
-			'name'              => 'mai-columns',
-			'title'             => __( 'Mai Columns', 'mai-engine' ),
-			'description'       => __( 'A custom columns block.', 'mai-engine' ),
-			'render_callback'   => 'mai_do_columns_block',
-			'category'          => 'layout',
-			'keywords'          => [ 'columns' ],
-			'icon'              => '<svg role="img" aria-hidden="true" focusable="false" style="display:block;" width="20" height="20" viewBox="0 0 96 96" version="1.1" xmlns="http://www.w3.org/2000/svg" xmlns:xlink="http://www.w3.org/1999/xlink" xml:space="preserve" xmlns:serif="http://www.serif.com/" style="fill-rule:evenodd;clip-rule:evenodd;stroke-linejoin:round;stroke-miterlimit:2;"><g transform="matrix(0.75,0,0,0.780483,12,10.5366)"><g transform="matrix(1,0,0,0.851775,31,-1.2925)"><g transform="matrix(0.116119,-0.108814,0.238273,0.223283,16.9541,72.8004)"><rect x="-19.25" y="116.35" width="165.54" height="14" style="fill:currentColor;"/></g><g transform="matrix(0.185237,-0.173584,0.238273,0.223283,6.84275,60.9146)"><rect x="-19.25" y="116.35" width="165.54" height="14" style="fill:currentColor;"/></g><g transform="matrix(0.185237,-0.173584,0.238273,0.223283,6.84275,39.5536)"><rect x="-19.25" y="116.35" width="165.54" height="14" style="fill:currentColor;"/></g><g transform="matrix(0.185237,-0.173584,0.238273,0.223283,6.84275,18.5536)"><rect x="-19.25" y="116.35" width="165.54" height="14" style="fill:currentColor;"/></g><g transform="matrix(0.0966534,-0.0905728,0.238273,0.223283,5.13751,-0.987447)"><rect x="-19.25" y="116.35" width="165.54" height="14" style="fill:currentColor;"/></g></g><g transform="matrix(1,0,0,0.851775,-4.26326e-14,-1.2925)"><g transform="matrix(0.116119,-0.108814,0.238273,0.223283,16.9541,72.8004)"><rect x="-19.25" y="116.35" width="165.54" height="14" style="fill:currentColor;"/></g><g transform="matrix(0.185237,-0.173584,0.238273,0.223283,6.84275,60.9146)"><rect x="-19.25" y="116.35" width="165.54" height="14" style="fill:currentColor;"/></g><g transform="matrix(0.185237,-0.173584,0.238273,0.223283,6.84275,39.5536)"><rect x="-19.25" y="116.35" width="165.54" height="14" style="fill:currentColor;"/></g><g transform="matrix(0.185237,-0.173584,0.238273,0.223283,6.84275,18.5536)"><rect x="-19.25" y="116.35" width="165.54" height="14" style="fill:currentColor;"/></g><g transform="matrix(0.0966534,-0.0905728,0.238273,0.223283,5.13751,-0.987447)"><rect x="-19.25" y="116.35" width="165.54" height="14" style="fill:currentColor;"/></g></g><g transform="matrix(1,0,0,0.851775,-31,-1.2925)"><g transform="matrix(0.116119,-0.108814,0.238273,0.223283,16.9541,72.8004)"><rect x="-19.25" y="116.35" width="165.54" height="14" style="fill:currentColor;"/></g><g transform="matrix(0.185237,-0.173584,0.238273,0.223283,6.84275,60.9146)"><rect x="-19.25" y="116.35" width="165.54" height="14" style="fill:currentColor;"/></g><g transform="matrix(0.185237,-0.173584,0.238273,0.223283,6.84275,39.5536)"><rect x="-19.25" y="116.35" width="165.54" height="14" style="fill:currentColor;"/></g><g transform="matrix(0.185237,-0.173584,0.238273,0.223283,6.84275,18.5536)"><rect x="-19.25" y="116.35" width="165.54" height="14" style="fill:currentColor;"/></g><g transform="matrix(0.0966534,-0.0905728,0.238273,0.223283,5.13751,-0.987447)"><rect x="-19.25" y="116.35" width="165.54" height="14" style="fill:currentColor;"/></g></g><g transform="matrix(-0.268797,0,0,0.273288,155.348,7.00041)"><path d="M328.678,18.753L328.678,281.297L243.112,281.297L243.112,18.753M351,-0C351,-0.003 235.671,-0 235.671,-0C225.663,0.022 220.806,3.089 220.79,12.502L220.79,287.548C220.806,293.834 229.385,300.034 235.671,300.05L351,300.05L351,-0Z" style="fill:currentColor;fill-rule:nonzero;"/></g><g transform="matrix(0.291836,0,0,0.273288,-35.4345,7.00041)"><g><path d="M330.441,18.753L330.441,281.297L241.349,281.297L241.349,18.753M351,-0C351,-0.003 220.79,-0 220.79,-0L220.79,300.05L351,300.05L351,-0Z" style="fill:currentColor;fill-rule:nonzero;"/></g></g><g transform="matrix(0.268797,0,0,0.273288,-59.3476,7.00041)"><path d="M328.678,18.753L328.678,281.297L243.112,281.297L243.768,18.753M351,-0C351,-0.003 235.671,-0 235.671,-0C225.663,0.022 220.806,3.089 220.79,12.502L220.79,287.548C220.806,293.834 229.385,300.034 235.671,300.05L351,300.05L351,-0Z" style="fill:currentColor;fill-rule:nonzero;"/></g></g></svg>',
-			'api_version'       => 2,
-			'acf_block_version' => 2,
-			'provides_context'  => [ 'acf/fields' => 'data' ],
-			'uses_context'      => [ 'acf/fields', 'postID', 'postType' ],
-			'supports'          => [
-=======
 			'name'             => 'mai-columns',
 			'title'            => __( 'Mai Columns', 'mai-engine' ),
 			'description'      => __( 'A custom columns block.', 'mai-engine' ),
@@ -51,7 +37,6 @@
 			// 'provides_context' => [ 'acf/fields' => 'data' ],
 			// 'uses_context'     => [ 'acf/fields', 'postID', 'postType' ],
 			'supports'         => [
->>>>>>> 9df3293f
 				'align' => [ 'wide', 'full' ],
 				'mode'  => false,
 				'jsx'   => true,
@@ -61,21 +46,6 @@
 
 	acf_register_block_type(
 		[
-<<<<<<< HEAD
-			'name'              => 'mai-column',
-			'title'             => __( 'Mai Column', 'mai-engine' ),
-			'description'       => __( 'A custom column block.', 'mai-engine' ),
-			'render_callback'   => 'mai_do_column_block',
-			'category'          => 'layout',
-			'keywords'          => [],
-			'icon'              => '<svg role="img" aria-hidden="true" focusable="false" style="display:block;" width="20" height="20" viewBox="0 0 96 96" version="1.1" xmlns="http://www.w3.org/2000/svg" xmlns:xlink="http://www.w3.org/1999/xlink" xml:space="preserve" xmlns:serif="http://www.serif.com/" style="fill-rule:evenodd;clip-rule:evenodd;stroke-linejoin:round;stroke-miterlimit:2;"><g transform="matrix(0.75,0,0,0.780483,12,10.5366)"><g transform="matrix(1,0,0,0.851775,-31,-1.2925)"><g transform="matrix(0.116119,-0.108814,0.238273,0.223283,16.9541,72.8004)"><rect x="-19.25" y="116.35" width="165.54" height="14" style="fill:currentColor;"/></g><g transform="matrix(0.185237,-0.173584,0.238273,0.223283,6.84275,60.9146)"><rect x="-19.25" y="116.35" width="165.54" height="14" style="fill:currentColor;"/></g><g transform="matrix(0.185237,-0.173584,0.238273,0.223283,6.84275,39.5536)"><rect x="-19.25" y="116.35" width="165.54" height="14" style="fill:currentColor;"/></g><g transform="matrix(0.185237,-0.173584,0.238273,0.223283,6.84275,18.5536)"><rect x="-19.25" y="116.35" width="165.54" height="14" style="fill:currentColor;"/></g><g transform="matrix(0.0966534,-0.0905728,0.238273,0.223283,5.13751,-0.987447)"><rect x="-19.25" y="116.35" width="165.54" height="14" style="fill:currentColor;"/></g></g><g transform="matrix(-0.268797,0,0,0.273288,155.348,7.00041)"><path d="M328.678,18.753L328.678,281.297L243.112,281.297L243.112,18.753M351,-0C351,-0.003 235.671,-0 235.671,-0C225.663,0.022 220.806,3.089 220.79,12.502L220.79,287.548C220.806,293.834 229.385,300.034 235.671,300.05L351,300.05L351,-0Z" style="fill:currentColor;fill-rule:nonzero;"/></g><g transform="matrix(0.291836,0,0,0.273288,-35.4345,7.00041)"><g><path d="M330.441,18.753L330.441,281.297L241.349,281.297L241.349,18.753M351,-0C351,-0.003 220.79,-0 220.79,-0L220.79,300.05L351,300.05L351,-0Z" style="fill:currentColor;fill-rule:nonzero;"/></g></g><g transform="matrix(0.268797,0,0,0.273288,-59.3476,7.00041)"><path d="M328.678,18.753L328.678,281.297L243.112,281.297L243.768,18.753M351,-0C351,-0.003 235.671,-0 235.671,-0C225.663,0.022 220.806,3.089 220.79,12.502L220.79,287.548C220.806,293.834 229.385,300.034 235.671,300.05L351,300.05L351,-0Z" style="fill:currentColor;fill-rule:nonzero;"/></g></g></svg>',
-			'api_version'       => 2,
-			'acf_block_version' => 2,
-			'provides_context'  => [ 'acf/fields' => 'data' ],
-			'uses_context'      => [ 'acf/fields', 'postID', 'postType' ],
-			'parent'            => [ 'acf/mai-columns' ],
-			'supports'          => [
-=======
 			'name'             => 'mai-column',
 			'title'            => __( 'Mai Column', 'mai-engine' ),
 			'description'      => __( 'A custom column block.', 'mai-engine' ),
@@ -87,7 +57,6 @@
 			// 'provides_context' => [ 'acf/fields' => 'data' ],
 			// 'uses_context'     => [ 'acf/fields', 'postID', 'postType' ],
 			'supports'         => [
->>>>>>> 9df3293f
 				'align' => false,
 				'mode'  => false,
 				'jsx'   => true,
@@ -110,12 +79,7 @@
  *
  * @return void
  */
-<<<<<<< HEAD
-// function mai_do_columns_block( $block, $content = '', $is_preview = false, $post_id = 0 ) {
-function mai_do_columns_block( $block, $content = '', $is_preview = false, $post_id = 0, $wp_block, $context ) {
-=======
 function mai_do_columns_block( $attributes, $content = '', $is_preview = false, $post_id = 0, $wp_block, $context ) {
->>>>>>> 9df3293f
 	static $instance = 1;
 
 	$args                                        = mai_columns_get_args( $instance );
@@ -148,12 +112,7 @@
  *
  * @return void
  */
-<<<<<<< HEAD
-// function mai_do_column_block( $block, $content = '', $is_preview = false, $post_id = 0 ) {
-function mai_do_column_block( $block, $content = '', $is_preview = false, $post_id = 0, $wp_block, $context ) {
-=======
 function mai_do_column_block( $attributes, $content = '', $is_preview = false, $post_id = 0, $wp_block, $context ) {
->>>>>>> 9df3293f
 	$args = [
 		'preview'               => $is_preview,
 		'class'                 => isset( $attributes['className'] ) ? $attributes['className']: '',
