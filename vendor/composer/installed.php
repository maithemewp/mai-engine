<?php return array(
    'root' => array(
        'pretty_version' => 'dev-develop',
        'version' => 'dev-develop',
        'type' => 'wordpress-plugin',
        'install_path' => __DIR__ . '/../../',
        'aliases' => array(),
<<<<<<< HEAD
        'reference' => 'f169b8ed5511c3a5fffc0065903261b613f95392',
=======
        'reference' => '311e8c507ad060becb9908e9f52b0861321d913a',
>>>>>>> c5f5f2d5
        'name' => 'maithemewp/mai-engine',
        'dev' => false,
    ),
    'versions' => array(
        'advanced-custom-fields/advanced-custom-fields-pro' => array(
            'pretty_version' => '6.0.0-alpha3',
            'version' => '6.0.0.0-alpha3',
            'type' => 'library',
            'install_path' => __DIR__ . '/../advanced-custom-fields/advanced-custom-fields-pro',
            'aliases' => array(),
            'reference' => NULL,
            'dev_requirement' => false,
        ),
        'afragen/wp-dependency-installer' => array(
            'pretty_version' => '4.3.4',
            'version' => '4.3.4.0',
            'type' => 'library',
            'install_path' => __DIR__ . '/../afragen/wp-dependency-installer',
            'aliases' => array(),
            'reference' => 'd13c7f2caab8781758c46ebef508953ce98259db',
            'dev_requirement' => false,
        ),
        'afragen/wp-dismiss-notice' => array(
            'pretty_version' => '0.2.5',
            'version' => '0.2.5.0',
            'type' => 'library',
            'install_path' => __DIR__ . '/../afragen/wp-dismiss-notice',
            'aliases' => array(),
            'reference' => '71029356cc2a8dfa13ee835c08d8a1b484c0e673',
            'dev_requirement' => false,
        ),
        'composer/installers' => array(
            'pretty_version' => 'v1.12.0',
            'version' => '1.12.0.0',
            'type' => 'composer-plugin',
            'install_path' => __DIR__ . '/./installers',
            'aliases' => array(),
            'reference' => 'd20a64ed3c94748397ff5973488761b22f6d3f19',
            'dev_requirement' => false,
        ),
        'ffraenz/private-composer-installer' => array(
            'pretty_version' => 'v5.0.1',
            'version' => '5.0.1.0',
            'type' => 'composer-plugin',
            'install_path' => __DIR__ . '/../ffraenz/private-composer-installer',
            'aliases' => array(),
            'reference' => '8655e3da4e8f99203f13ccca33b9ab953ad30a31',
            'dev_requirement' => false,
        ),
        'graham-campbell/result-type' => array(
            'pretty_version' => 'v1.0.4',
            'version' => '1.0.4.0',
            'type' => 'library',
            'install_path' => __DIR__ . '/../graham-campbell/result-type',
            'aliases' => array(),
            'reference' => '0690bde05318336c7221785f2a932467f98b64ca',
            'dev_requirement' => false,
        ),
        'kirki-framework/compatibility' => array(
            'dev_requirement' => false,
            'replaced' => array(
                0 => '*',
            ),
        ),
        'kirki-framework/control-base' => array(
            'dev_requirement' => false,
            'replaced' => array(
                0 => '*',
            ),
        ),
        'kirki-framework/control-checkbox' => array(
            'dev_requirement' => false,
            'replaced' => array(
                0 => '*',
            ),
        ),
        'kirki-framework/control-code' => array(
            'dev_requirement' => false,
            'replaced' => array(
                0 => '*',
            ),
        ),
        'kirki-framework/control-color' => array(
            'dev_requirement' => false,
            'replaced' => array(
                0 => '*',
            ),
        ),
        'kirki-framework/control-color-palette' => array(
            'dev_requirement' => false,
            'replaced' => array(
                0 => '*',
            ),
        ),
        'kirki-framework/control-cropped-image' => array(
            'dev_requirement' => false,
            'replaced' => array(
                0 => '*',
            ),
        ),
        'kirki-framework/control-custom' => array(
            'dev_requirement' => false,
            'replaced' => array(
                0 => '*',
            ),
        ),
        'kirki-framework/control-dashicons' => array(
            'dev_requirement' => false,
            'replaced' => array(
                0 => '*',
            ),
        ),
        'kirki-framework/control-date' => array(
            'dev_requirement' => false,
            'replaced' => array(
                0 => '*',
            ),
        ),
        'kirki-framework/control-dimension' => array(
            'dev_requirement' => false,
            'replaced' => array(
                0 => '*',
            ),
        ),
        'kirki-framework/control-editor' => array(
            'dev_requirement' => false,
            'replaced' => array(
                0 => '*',
            ),
        ),
        'kirki-framework/control-generic' => array(
            'dev_requirement' => false,
            'replaced' => array(
                0 => '*',
            ),
        ),
        'kirki-framework/control-image' => array(
            'dev_requirement' => false,
            'replaced' => array(
                0 => '*',
            ),
        ),
        'kirki-framework/control-multicheck' => array(
            'dev_requirement' => false,
            'replaced' => array(
                0 => '*',
            ),
        ),
        'kirki-framework/control-palette' => array(
            'dev_requirement' => false,
            'replaced' => array(
                0 => '*',
            ),
        ),
        'kirki-framework/control-radio' => array(
            'dev_requirement' => false,
            'replaced' => array(
                0 => '*',
            ),
        ),
        'kirki-framework/control-react-colorful' => array(
            'dev_requirement' => false,
            'replaced' => array(
                0 => '*',
            ),
        ),
        'kirki-framework/control-react-select' => array(
            'dev_requirement' => false,
            'replaced' => array(
                0 => '*',
            ),
        ),
        'kirki-framework/control-repeater' => array(
            'dev_requirement' => false,
            'replaced' => array(
                0 => '*',
            ),
        ),
        'kirki-framework/control-select' => array(
            'dev_requirement' => false,
            'replaced' => array(
                0 => '*',
            ),
        ),
        'kirki-framework/control-slider' => array(
            'dev_requirement' => false,
            'replaced' => array(
                0 => '*',
            ),
        ),
        'kirki-framework/control-sortable' => array(
            'dev_requirement' => false,
            'replaced' => array(
                0 => '*',
            ),
        ),
        'kirki-framework/control-upload' => array(
            'dev_requirement' => false,
            'replaced' => array(
                0 => '*',
            ),
        ),
        'kirki-framework/data-option' => array(
            'dev_requirement' => false,
            'replaced' => array(
                0 => '*',
            ),
        ),
        'kirki-framework/field' => array(
            'dev_requirement' => false,
            'replaced' => array(
                0 => '*',
            ),
        ),
        'kirki-framework/field-background' => array(
            'dev_requirement' => false,
            'replaced' => array(
                0 => '*',
            ),
        ),
        'kirki-framework/field-dimensions' => array(
            'dev_requirement' => false,
            'replaced' => array(
                0 => '*',
            ),
        ),
        'kirki-framework/field-fontawesome' => array(
            'dev_requirement' => false,
            'replaced' => array(
                0 => '*',
            ),
        ),
        'kirki-framework/field-multicolor' => array(
            'dev_requirement' => false,
            'replaced' => array(
                0 => '*',
            ),
        ),
        'kirki-framework/field-typography' => array(
            'dev_requirement' => false,
            'replaced' => array(
                0 => '*',
            ),
        ),
        'kirki-framework/kirki' => array(
            'pretty_version' => '4.0.24',
            'version' => '4.0.24.0',
            'type' => 'library',
            'install_path' => __DIR__ . '/../kirki-framework/kirki',
            'aliases' => array(),
            'reference' => '810938ec2b095966774784a27880f4aeba2d2853',
            'dev_requirement' => false,
        ),
        'kirki-framework/l10n' => array(
            'dev_requirement' => false,
            'replaced' => array(
                0 => '*',
            ),
        ),
        'kirki-framework/module-css' => array(
            'dev_requirement' => false,
            'replaced' => array(
                0 => '*',
            ),
        ),
        'kirki-framework/module-editor-styles' => array(
            'dev_requirement' => false,
            'replaced' => array(
                0 => '*',
            ),
        ),
        'kirki-framework/module-field-dependencies' => array(
            'dev_requirement' => false,
            'replaced' => array(
                0 => '*',
            ),
        ),
        'kirki-framework/module-panels' => array(
            'dev_requirement' => false,
            'replaced' => array(
                0 => '*',
            ),
        ),
        'kirki-framework/module-postmessage' => array(
            'dev_requirement' => false,
            'replaced' => array(
                0 => '*',
            ),
        ),
        'kirki-framework/module-preset' => array(
            'dev_requirement' => false,
            'replaced' => array(
                0 => '*',
            ),
        ),
        'kirki-framework/module-section-icons' => array(
            'dev_requirement' => false,
            'replaced' => array(
                0 => '*',
            ),
        ),
        'kirki-framework/module-sections' => array(
            'dev_requirement' => false,
            'replaced' => array(
                0 => '*',
            ),
        ),
        'kirki-framework/module-selective-refresh' => array(
            'dev_requirement' => false,
            'replaced' => array(
                0 => '*',
            ),
        ),
        'kirki-framework/module-tooltips' => array(
            'dev_requirement' => false,
            'replaced' => array(
                0 => '*',
            ),
        ),
        'kirki-framework/module-webfonts' => array(
            'dev_requirement' => false,
            'replaced' => array(
                0 => '*',
            ),
        ),
        'kirki-framework/url-getter' => array(
            'dev_requirement' => false,
            'replaced' => array(
                0 => '*',
            ),
        ),
        'kirki-framework/util' => array(
            'dev_requirement' => false,
            'replaced' => array(
                0 => '*',
            ),
        ),
        'maithemewp/mai-engine' => array(
            'pretty_version' => 'dev-develop',
            'version' => 'dev-develop',
            'type' => 'wordpress-plugin',
            'install_path' => __DIR__ . '/../../',
            'aliases' => array(),
<<<<<<< HEAD
            'reference' => 'f169b8ed5511c3a5fffc0065903261b613f95392',
=======
            'reference' => '311e8c507ad060becb9908e9f52b0861321d913a',
>>>>>>> c5f5f2d5
            'dev_requirement' => false,
        ),
        'phpoption/phpoption' => array(
            'pretty_version' => '1.8.1',
            'version' => '1.8.1.0',
            'type' => 'library',
            'install_path' => __DIR__ . '/../phpoption/phpoption',
            'aliases' => array(),
            'reference' => 'eab7a0df01fe2344d172bff4cd6dbd3f8b84ad15',
            'dev_requirement' => false,
        ),
        'proteusthemes/wp-content-importer-v2' => array(
            'pretty_version' => 'v2.1.0',
            'version' => '2.1.0.0',
            'type' => 'library',
            'install_path' => __DIR__ . '/../proteusthemes/wp-content-importer-v2',
            'aliases' => array(),
            'reference' => '7414ce1bfb56a8be780c520ed63e99cac7ac403b',
            'dev_requirement' => false,
        ),
        'roundcube/plugin-installer' => array(
            'dev_requirement' => false,
            'replaced' => array(
                0 => '*',
            ),
        ),
        'shama/baton' => array(
            'dev_requirement' => false,
            'replaced' => array(
                0 => '*',
            ),
        ),
        'symfony/polyfill-ctype' => array(
            'pretty_version' => 'v1.26.0',
            'version' => '1.26.0.0',
            'type' => 'library',
            'install_path' => __DIR__ . '/../symfony/polyfill-ctype',
            'aliases' => array(),
            'reference' => '6fd1b9a79f6e3cf65f9e679b23af304cd9e010d4',
            'dev_requirement' => false,
        ),
        'symfony/polyfill-mbstring' => array(
            'pretty_version' => 'v1.26.0',
            'version' => '1.26.0.0',
            'type' => 'library',
            'install_path' => __DIR__ . '/../symfony/polyfill-mbstring',
            'aliases' => array(),
            'reference' => '9344f9cb97f3b19424af1a21a3b0e75b0a7d8d7e',
            'dev_requirement' => false,
        ),
        'symfony/polyfill-php80' => array(
            'pretty_version' => 'v1.26.0',
            'version' => '1.26.0.0',
            'type' => 'library',
            'install_path' => __DIR__ . '/../symfony/polyfill-php80',
            'aliases' => array(),
            'reference' => 'cfa0ae98841b9e461207c13ab093d76b0fa7bace',
            'dev_requirement' => false,
        ),
        'vlucas/phpdotenv' => array(
            'pretty_version' => 'v5.4.1',
            'version' => '5.4.1.0',
            'type' => 'library',
            'install_path' => __DIR__ . '/../vlucas/phpdotenv',
            'aliases' => array(),
            'reference' => '264dce589e7ce37a7ba99cb901eed8249fbec92f',
            'dev_requirement' => false,
        ),
        'yahnis-elsts/plugin-update-checker' => array(
            'pretty_version' => 'v4.11',
            'version' => '4.11.0.0',
            'type' => 'library',
            'install_path' => __DIR__ . '/../yahnis-elsts/plugin-update-checker',
            'aliases' => array(),
            'reference' => '3155f2d3f1ca5e7ed3f25b256f020e370515af43',
            'dev_requirement' => false,
        ),
    ),
);<|MERGE_RESOLUTION|>--- conflicted
+++ resolved
@@ -5,11 +5,7 @@
         'type' => 'wordpress-plugin',
         'install_path' => __DIR__ . '/../../',
         'aliases' => array(),
-<<<<<<< HEAD
-        'reference' => 'f169b8ed5511c3a5fffc0065903261b613f95392',
-=======
-        'reference' => '311e8c507ad060becb9908e9f52b0861321d913a',
->>>>>>> c5f5f2d5
+        'reference' => '1aaaf290fd2a4bb9419f54a416feddb711f8a71f',
         'name' => 'maithemewp/mai-engine',
         'dev' => false,
     ),
@@ -353,11 +349,7 @@
             'type' => 'wordpress-plugin',
             'install_path' => __DIR__ . '/../../',
             'aliases' => array(),
-<<<<<<< HEAD
-            'reference' => 'f169b8ed5511c3a5fffc0065903261b613f95392',
-=======
-            'reference' => '311e8c507ad060becb9908e9f52b0861321d913a',
->>>>>>> c5f5f2d5
+            'reference' => '1aaaf290fd2a4bb9419f54a416feddb711f8a71f',
             'dev_requirement' => false,
         ),
         'phpoption/phpoption' => array(
