<?php return array(
    'root' => array(
        'pretty_version' => 'dev-develop',
        'version' => 'dev-develop',
        'type' => 'wordpress-plugin',
        'install_path' => __DIR__ . '/../../',
        'aliases' => array(),
<<<<<<< HEAD
        'reference' => 'e0579d567f54829137aaa30bfee6052ef6c47094',
=======
        'reference' => '0837af6ca2b61860f15477404ae379bb76dc026a',
>>>>>>> 13e74e6b
        'name' => 'maithemewp/mai-engine',
        'dev' => false,
    ),
    'versions' => array(
        'advanced-custom-fields/advanced-custom-fields-pro' => array(
            'pretty_version' => '6.0.0-alpha2',
            'version' => '6.0.0.0-alpha2',
            'type' => 'library',
            'install_path' => __DIR__ . '/../advanced-custom-fields/advanced-custom-fields-pro',
            'aliases' => array(),
            'reference' => NULL,
            'dev_requirement' => false,
        ),
        'afragen/wp-dependency-installer' => array(
            'pretty_version' => '4.3.4',
            'version' => '4.3.4.0',
            'type' => 'library',
            'install_path' => __DIR__ . '/../afragen/wp-dependency-installer',
            'aliases' => array(),
            'reference' => 'd13c7f2caab8781758c46ebef508953ce98259db',
            'dev_requirement' => false,
        ),
        'afragen/wp-dismiss-notice' => array(
            'pretty_version' => '0.2.5',
            'version' => '0.2.5.0',
            'type' => 'library',
            'install_path' => __DIR__ . '/../afragen/wp-dismiss-notice',
            'aliases' => array(),
            'reference' => '71029356cc2a8dfa13ee835c08d8a1b484c0e673',
            'dev_requirement' => false,
        ),
        'composer/installers' => array(
            'pretty_version' => 'v1.12.0',
            'version' => '1.12.0.0',
            'type' => 'composer-plugin',
            'install_path' => __DIR__ . '/./installers',
            'aliases' => array(),
            'reference' => 'd20a64ed3c94748397ff5973488761b22f6d3f19',
            'dev_requirement' => false,
        ),
        'ffraenz/private-composer-installer' => array(
            'pretty_version' => 'v5.0.1',
            'version' => '5.0.1.0',
            'type' => 'composer-plugin',
            'install_path' => __DIR__ . '/../ffraenz/private-composer-installer',
            'aliases' => array(),
            'reference' => '8655e3da4e8f99203f13ccca33b9ab953ad30a31',
            'dev_requirement' => false,
        ),
        'graham-campbell/result-type' => array(
            'pretty_version' => 'v1.0.4',
            'version' => '1.0.4.0',
            'type' => 'library',
            'install_path' => __DIR__ . '/../graham-campbell/result-type',
            'aliases' => array(),
            'reference' => '0690bde05318336c7221785f2a932467f98b64ca',
            'dev_requirement' => false,
        ),
        'kirki-framework/compatibility' => array(
            'dev_requirement' => false,
            'replaced' => array(
                0 => '*',
            ),
        ),
        'kirki-framework/control-base' => array(
            'dev_requirement' => false,
            'replaced' => array(
                0 => '*',
            ),
        ),
        'kirki-framework/control-checkbox' => array(
            'dev_requirement' => false,
            'replaced' => array(
                0 => '*',
            ),
        ),
        'kirki-framework/control-code' => array(
            'dev_requirement' => false,
            'replaced' => array(
                0 => '*',
            ),
        ),
        'kirki-framework/control-color' => array(
            'dev_requirement' => false,
            'replaced' => array(
                0 => '*',
            ),
        ),
        'kirki-framework/control-color-palette' => array(
            'dev_requirement' => false,
            'replaced' => array(
                0 => '*',
            ),
        ),
        'kirki-framework/control-cropped-image' => array(
            'dev_requirement' => false,
            'replaced' => array(
                0 => '*',
            ),
        ),
        'kirki-framework/control-custom' => array(
            'dev_requirement' => false,
            'replaced' => array(
                0 => '*',
            ),
        ),
        'kirki-framework/control-dashicons' => array(
            'dev_requirement' => false,
            'replaced' => array(
                0 => '*',
            ),
        ),
        'kirki-framework/control-date' => array(
            'dev_requirement' => false,
            'replaced' => array(
                0 => '*',
            ),
        ),
        'kirki-framework/control-dimension' => array(
            'dev_requirement' => false,
            'replaced' => array(
                0 => '*',
            ),
        ),
        'kirki-framework/control-editor' => array(
            'dev_requirement' => false,
            'replaced' => array(
                0 => '*',
            ),
        ),
        'kirki-framework/control-generic' => array(
            'dev_requirement' => false,
            'replaced' => array(
                0 => '*',
            ),
        ),
        'kirki-framework/control-image' => array(
            'dev_requirement' => false,
            'replaced' => array(
                0 => '*',
            ),
        ),
        'kirki-framework/control-multicheck' => array(
            'dev_requirement' => false,
            'replaced' => array(
                0 => '*',
            ),
        ),
        'kirki-framework/control-palette' => array(
            'dev_requirement' => false,
            'replaced' => array(
                0 => '*',
            ),
        ),
        'kirki-framework/control-radio' => array(
            'dev_requirement' => false,
            'replaced' => array(
                0 => '*',
            ),
        ),
        'kirki-framework/control-react-colorful' => array(
            'dev_requirement' => false,
            'replaced' => array(
                0 => '*',
            ),
        ),
        'kirki-framework/control-react-select' => array(
            'dev_requirement' => false,
            'replaced' => array(
                0 => '*',
            ),
        ),
        'kirki-framework/control-repeater' => array(
            'dev_requirement' => false,
            'replaced' => array(
                0 => '*',
            ),
        ),
        'kirki-framework/control-select' => array(
            'dev_requirement' => false,
            'replaced' => array(
                0 => '*',
            ),
        ),
        'kirki-framework/control-slider' => array(
            'dev_requirement' => false,
            'replaced' => array(
                0 => '*',
            ),
        ),
        'kirki-framework/control-sortable' => array(
            'dev_requirement' => false,
            'replaced' => array(
                0 => '*',
            ),
        ),
        'kirki-framework/control-upload' => array(
            'dev_requirement' => false,
            'replaced' => array(
                0 => '*',
            ),
        ),
        'kirki-framework/data-option' => array(
            'dev_requirement' => false,
            'replaced' => array(
                0 => '*',
            ),
        ),
        'kirki-framework/field' => array(
            'dev_requirement' => false,
            'replaced' => array(
                0 => '*',
            ),
        ),
        'kirki-framework/field-background' => array(
            'dev_requirement' => false,
            'replaced' => array(
                0 => '*',
            ),
        ),
        'kirki-framework/field-dimensions' => array(
            'dev_requirement' => false,
            'replaced' => array(
                0 => '*',
            ),
        ),
        'kirki-framework/field-fontawesome' => array(
            'dev_requirement' => false,
            'replaced' => array(
                0 => '*',
            ),
        ),
        'kirki-framework/field-multicolor' => array(
            'dev_requirement' => false,
            'replaced' => array(
                0 => '*',
            ),
        ),
        'kirki-framework/field-typography' => array(
            'dev_requirement' => false,
            'replaced' => array(
                0 => '*',
            ),
        ),
        'kirki-framework/kirki' => array(
            'pretty_version' => '4.0.24',
            'version' => '4.0.24.0',
            'type' => 'library',
            'install_path' => __DIR__ . '/../kirki-framework/kirki',
            'aliases' => array(),
            'reference' => '810938ec2b095966774784a27880f4aeba2d2853',
            'dev_requirement' => false,
        ),
        'kirki-framework/l10n' => array(
            'dev_requirement' => false,
            'replaced' => array(
                0 => '*',
            ),
        ),
        'kirki-framework/module-css' => array(
            'dev_requirement' => false,
            'replaced' => array(
                0 => '*',
            ),
        ),
        'kirki-framework/module-editor-styles' => array(
            'dev_requirement' => false,
            'replaced' => array(
                0 => '*',
            ),
        ),
        'kirki-framework/module-field-dependencies' => array(
            'dev_requirement' => false,
            'replaced' => array(
                0 => '*',
            ),
        ),
        'kirki-framework/module-panels' => array(
            'dev_requirement' => false,
            'replaced' => array(
                0 => '*',
            ),
        ),
        'kirki-framework/module-postmessage' => array(
            'dev_requirement' => false,
            'replaced' => array(
                0 => '*',
            ),
        ),
        'kirki-framework/module-preset' => array(
            'dev_requirement' => false,
            'replaced' => array(
                0 => '*',
            ),
        ),
        'kirki-framework/module-section-icons' => array(
            'dev_requirement' => false,
            'replaced' => array(
                0 => '*',
            ),
        ),
        'kirki-framework/module-sections' => array(
            'dev_requirement' => false,
            'replaced' => array(
                0 => '*',
            ),
        ),
        'kirki-framework/module-selective-refresh' => array(
            'dev_requirement' => false,
            'replaced' => array(
                0 => '*',
            ),
        ),
        'kirki-framework/module-tooltips' => array(
            'dev_requirement' => false,
            'replaced' => array(
                0 => '*',
            ),
        ),
        'kirki-framework/module-webfonts' => array(
            'dev_requirement' => false,
            'replaced' => array(
                0 => '*',
            ),
        ),
        'kirki-framework/url-getter' => array(
            'dev_requirement' => false,
            'replaced' => array(
                0 => '*',
            ),
        ),
        'kirki-framework/util' => array(
            'dev_requirement' => false,
            'replaced' => array(
                0 => '*',
            ),
        ),
        'maithemewp/mai-engine' => array(
            'pretty_version' => 'dev-develop',
            'version' => 'dev-develop',
            'type' => 'wordpress-plugin',
            'install_path' => __DIR__ . '/../../',
            'aliases' => array(),
<<<<<<< HEAD
            'reference' => 'e0579d567f54829137aaa30bfee6052ef6c47094',
=======
            'reference' => '0837af6ca2b61860f15477404ae379bb76dc026a',
>>>>>>> 13e74e6b
            'dev_requirement' => false,
        ),
        'phpoption/phpoption' => array(
            'pretty_version' => '1.8.1',
            'version' => '1.8.1.0',
            'type' => 'library',
            'install_path' => __DIR__ . '/../phpoption/phpoption',
            'aliases' => array(),
            'reference' => 'eab7a0df01fe2344d172bff4cd6dbd3f8b84ad15',
            'dev_requirement' => false,
        ),
        'proteusthemes/wp-content-importer-v2' => array(
            'pretty_version' => 'v2.1.0',
            'version' => '2.1.0.0',
            'type' => 'library',
            'install_path' => __DIR__ . '/../proteusthemes/wp-content-importer-v2',
            'aliases' => array(),
            'reference' => '7414ce1bfb56a8be780c520ed63e99cac7ac403b',
            'dev_requirement' => false,
        ),
        'roundcube/plugin-installer' => array(
            'dev_requirement' => false,
            'replaced' => array(
                0 => '*',
            ),
        ),
        'shama/baton' => array(
            'dev_requirement' => false,
            'replaced' => array(
                0 => '*',
            ),
        ),
        'symfony/polyfill-ctype' => array(
            'pretty_version' => 'v1.26.0',
            'version' => '1.26.0.0',
            'type' => 'library',
            'install_path' => __DIR__ . '/../symfony/polyfill-ctype',
            'aliases' => array(),
            'reference' => '6fd1b9a79f6e3cf65f9e679b23af304cd9e010d4',
            'dev_requirement' => false,
        ),
        'symfony/polyfill-mbstring' => array(
            'pretty_version' => 'v1.26.0',
            'version' => '1.26.0.0',
            'type' => 'library',
            'install_path' => __DIR__ . '/../symfony/polyfill-mbstring',
            'aliases' => array(),
            'reference' => '9344f9cb97f3b19424af1a21a3b0e75b0a7d8d7e',
            'dev_requirement' => false,
        ),
        'symfony/polyfill-php80' => array(
            'pretty_version' => 'v1.26.0',
            'version' => '1.26.0.0',
            'type' => 'library',
            'install_path' => __DIR__ . '/../symfony/polyfill-php80',
            'aliases' => array(),
            'reference' => 'cfa0ae98841b9e461207c13ab093d76b0fa7bace',
            'dev_requirement' => false,
        ),
        'vlucas/phpdotenv' => array(
            'pretty_version' => 'v5.4.1',
            'version' => '5.4.1.0',
            'type' => 'library',
            'install_path' => __DIR__ . '/../vlucas/phpdotenv',
            'aliases' => array(),
            'reference' => '264dce589e7ce37a7ba99cb901eed8249fbec92f',
            'dev_requirement' => false,
        ),
        'yahnis-elsts/plugin-update-checker' => array(
            'pretty_version' => 'v4.11',
            'version' => '4.11.0.0',
            'type' => 'library',
            'install_path' => __DIR__ . '/../yahnis-elsts/plugin-update-checker',
            'aliases' => array(),
            'reference' => '3155f2d3f1ca5e7ed3f25b256f020e370515af43',
            'dev_requirement' => false,
        ),
    ),
);<|MERGE_RESOLUTION|>--- conflicted
+++ resolved
@@ -5,18 +5,14 @@
         'type' => 'wordpress-plugin',
         'install_path' => __DIR__ . '/../../',
         'aliases' => array(),
-<<<<<<< HEAD
-        'reference' => 'e0579d567f54829137aaa30bfee6052ef6c47094',
-=======
-        'reference' => '0837af6ca2b61860f15477404ae379bb76dc026a',
->>>>>>> 13e74e6b
+        'reference' => '7798b68c69980fc12ebcaa9507dba9714f4feac8',
         'name' => 'maithemewp/mai-engine',
         'dev' => false,
     ),
     'versions' => array(
         'advanced-custom-fields/advanced-custom-fields-pro' => array(
-            'pretty_version' => '6.0.0-alpha2',
-            'version' => '6.0.0.0-alpha2',
+            'pretty_version' => '6.0.0-alpha3',
+            'version' => '6.0.0.0-alpha3',
             'type' => 'library',
             'install_path' => __DIR__ . '/../advanced-custom-fields/advanced-custom-fields-pro',
             'aliases' => array(),
@@ -353,11 +349,7 @@
             'type' => 'wordpress-plugin',
             'install_path' => __DIR__ . '/../../',
             'aliases' => array(),
-<<<<<<< HEAD
-            'reference' => 'e0579d567f54829137aaa30bfee6052ef6c47094',
-=======
-            'reference' => '0837af6ca2b61860f15477404ae379bb76dc026a',
->>>>>>> 13e74e6b
+            'reference' => '7798b68c69980fc12ebcaa9507dba9714f4feac8',
             'dev_requirement' => false,
         ),
         'phpoption/phpoption' => array(
