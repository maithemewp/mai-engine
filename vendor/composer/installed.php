--- conflicted
+++ resolved
@@ -5,11 +5,7 @@
         'type' => 'wordpress-plugin',
         'install_path' => __DIR__ . '/../../',
         'aliases' => array(),
-<<<<<<< HEAD
-        'reference' => '7798b68c69980fc12ebcaa9507dba9714f4feac8',
-=======
-        'reference' => '0e6e42b19007d5f6bf1756e889e00e198b040589',
->>>>>>> 311e8c50
+        'reference' => 'f169b8ed5511c3a5fffc0065903261b613f95392',
         'name' => 'maithemewp/mai-engine',
         'dev' => false,
     ),
@@ -353,11 +349,7 @@
             'type' => 'wordpress-plugin',
             'install_path' => __DIR__ . '/../../',
             'aliases' => array(),
-<<<<<<< HEAD
-            'reference' => '7798b68c69980fc12ebcaa9507dba9714f4feac8',
-=======
-            'reference' => '0e6e42b19007d5f6bf1756e889e00e198b040589',
->>>>>>> 311e8c50
+            'reference' => 'f169b8ed5511c3a5fffc0065903261b613f95392',
             'dev_requirement' => false,
         ),
         'phpoption/phpoption' => array(
