--- conflicted
+++ resolved
@@ -5,11 +5,7 @@
         'type' => 'wordpress-plugin',
         'install_path' => __DIR__ . '/../../',
         'aliases' => array(),
-<<<<<<< HEAD
-        'reference' => '5ffa14b0911810de662f25346b77ce1b30b59f13',
-=======
-        'reference' => '3c5dcea5d44e1ca1b8287a1ef21d97fff312f56c',
->>>>>>> d66c7dc1
+        'reference' => '2be76c8caf554753340d460e5cc46e593b6e9c0e',
         'name' => 'maithemewp/mai-engine',
         'dev' => false,
     ),
@@ -353,11 +349,7 @@
             'type' => 'wordpress-plugin',
             'install_path' => __DIR__ . '/../../',
             'aliases' => array(),
-<<<<<<< HEAD
-            'reference' => '5ffa14b0911810de662f25346b77ce1b30b59f13',
-=======
-            'reference' => '3c5dcea5d44e1ca1b8287a1ef21d97fff312f56c',
->>>>>>> d66c7dc1
+            'reference' => '2be76c8caf554753340d460e5cc46e593b6e9c0e',
             'dev_requirement' => false,
         ),
         'phpoption/phpoption' => array(
